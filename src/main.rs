--- conflicted
+++ resolved
@@ -1,27 +1,28 @@
-<<<<<<< HEAD
-use anyhow::Result;
+use anyhow::{bail, Context, Result};
 use ethers::prelude::*;
-=======
-use anyhow::{bail, Context, Result};
->>>>>>> 58904360
 use hex::ToHex;
 use std::{collections::HashMap, time::Duration};
 use tokio::time::sleep;
 use tracing::Instrument;
 
 mod configuration;
+
 use crate::configuration::Configuration;
 
 mod ethereum_client;
+
 use crate::ethereum_client::EthereumClient;
 
 mod cow_api_client;
+
 use crate::cow_api_client::{CowAPIClient, Order};
 
 mod encoder;
+
 use crate::encoder::SignatureData;
 
 mod types;
+
 use crate::types::Swap;
 
 mod constants;
@@ -127,70 +128,9 @@
                     {
                         tracing::error!("unable to handle swap {:?}", err);
                     }
-<<<<<<< HEAD
-                };
-                verification_gas_limit = (verification_gas_limit * 11) / 10; // extra padding
-                debug!(
-                    "verification gas limit to use - {:?}",
-                    verification_gas_limit
-                );
-
-                let quote = match cow_api_client
-                    .get_quote(
-                        requested_swap.order_contract,
-                        requested_swap.from_token,
-                        requested_swap.to_token,
-                        requested_swap.amount_in,
-                        verification_gas_limit.as_u64(),
-                    )
-                    .await
-                {
-                    Ok(res) => res,
-                    Err(err) => {
-                        error!("unable to fetch quote - {:?}", err);
-                        continue;
-                    }
-                };
-
-                let sell_amount_after_fees = requested_swap.amount_in;
-                let buy_amount_after_fees_and_slippage = quote.buy_amount_after_fee * 995 / 1000;
-
-                let eip_1271_signature = encoder::get_eip_1271_signature(
-                    requested_swap.from_token,
-                    requested_swap.to_token,
-                    requested_swap.receiver,
-                    sell_amount_after_fees,
-                    buy_amount_after_fees_and_slippage,
-                    quote.valid_to,
-                    U256::zero(),
-                    requested_swap.order_creator,
-                    requested_swap.price_checker,
-                    &requested_swap.price_checker_data,
-                );
-
-
-                match cow_api_client
-                    .create_order(
-                        requested_swap.order_contract,
-                        requested_swap.from_token,
-                        requested_swap.to_token,
-                        sell_amount_after_fees,
-                        buy_amount_after_fees_and_slippage,
-                        quote.valid_to,
-                        U256::zero(),
-                        requested_swap.receiver,
-                        &eip_1271_signature,
-                    )
-                    .await
-                {
-                    Ok(_) => (),
-                    Err(err) => error!("unable to create order via CoW API – {:?}", err),
-                };
-=======
                 }
                 .instrument(tracing::info_span!("handle_swap", contract))
                 .await
->>>>>>> 58904360
             }
         }
 
@@ -239,7 +179,7 @@
         }
     };
 
-    let sell_amount_after_fees = requested_swap.amount_in - quote.fee_amount;
+    let sell_amount_after_fees = requested_swap.amount_in;
     let buy_amount_after_fees_and_slippage =
         quote.buy_amount_after_fee * (10000 - config.slippage_tolerance_bps) / 10000;
 
@@ -250,7 +190,7 @@
         sell_amount_after_fees,
         buy_amount_after_fees_and_slippage,
         valid_to: quote.valid_to,
-        fee_amount: quote.fee_amount,
+        fee_amount: U256::zero(),
         order_creator: requested_swap.order_creator,
         price_checker: requested_swap.price_checker,
         price_checker_data: &requested_swap.price_checker_data,
@@ -265,7 +205,7 @@
             sell_amount: sell_amount_after_fees,
             buy_amount: buy_amount_after_fees_and_slippage,
             valid_to: quote.valid_to,
-            fee_amount: quote.fee_amount,
+            fee_amount: U256::zero(),
             receiver: requested_swap.receiver,
             eip_1271_signature: &eip_1271_signature,
             quote_id: quote.id,
